# Development Partnership

We're building production-quality code together. Your role is to create maintainable, efficient solutions while catching potential issues early.

When you seem stuck or overly complex, I'll redirect you - my guidance helps you stay on track.

## 🚨 MANDATORY COMPLEXITY TRIAGE SYSTEM

**ZERO TOLERANCE FOR OVER-ENGINEERING! CATEGORIZE BEFORE SOLVING!**

### Complexity Classification (MANDATORY FIRST STEP)
Before implementing ANY solution, you MUST categorize the problem:

#### 🟢 SIMPLE (Default Response)
- **Single file changes** or basic functionality
- **Existing patterns** can be reused
- **Direct implementation** without architectural changes
- **Time estimate**: < 30 minutes

**Required Response**: Minimal solution using existing patterns

#### 🟡 MEDIUM (Requires Justification)
- **Multiple file coordination** needed
- **New patterns** required but within existing architecture
- **Limited scope** impact (1-2 modules)
- **Time estimate**: 30 minutes - 2 hours

**Required Response**: Justify complexity, propose simple alternative first

#### 🔴 COMPLEX (Requires User Approval)
- **Architectural changes** or new abstractions
- **System-wide impact** (3+ modules affected)
- **New dependencies** or paradigm shifts
- **Time estimate**: > 2 hours

**Required Response**: Get explicit user approval: "This requires complex changes affecting [X]. Proceed? Simple alternative: [Y]"

### 🚨 HARD OVER-ENGINEERING BLOCKERS

**ABSOLUTE CONSTRAINTS - NO EXCEPTIONS WITHOUT USER OVERRIDE**

#### Architectural Over-Engineering Blockers
❌ **FORBIDDEN**: Creating abstractions for single use cases
❌ **FORBIDDEN**: Adding layers without concrete need (3+ real use cases)
❌ **FORBIDDEN**: Implementing patterns "for future flexibility"
❌ **FORBIDDEN**: Creating frameworks within applications
❌ **FORBIDDEN**: Over-modularizing simple functionality

#### Code Pattern Blockers
❌ **FORBIDDEN**: Factory patterns for <3 variants
❌ **FORBIDDEN**: Observer patterns for simple callbacks
❌ **FORBIDDEN**: Strategy patterns for <4 strategies
❌ **FORBIDDEN**: Repository patterns for single data source
❌ **FORBIDDEN**: Dependency injection for <3 dependencies

#### File Structure Blockers
❌ **FORBIDDEN**: Folders for <3 related files
❌ **FORBIDDEN**: Separate config files for simple settings
❌ **FORBIDDEN**: Interface files with single implementation
❌ **FORBIDDEN**: Utility classes for single functions
❌ **FORBIDDEN**: Service layers for simple CRUD operations

### 🔍 MANDATORY COMPLEXITY REALITY CHECKS

**STOP AND ANSWER THESE BEFORE CONTINUING**

#### Pre-Implementation Reality Check
- [ ] **Simplicity Test**: Can this be solved with <10 lines of code changes?
- [ ] **Existing Pattern Test**: Does an existing pattern solve 80% of this?
- [ ] **YAGNI Test**: Am I solving problems that don't exist yet?
- [ ] **User Value Test**: Does this complexity directly benefit the user?
- [ ] **Maintenance Test**: Will this be easy to understand in 6 months?

#### Implementation Reality Check (Mid-Point)
- [ ] **Line Count Reality**: Am I writing more code than necessary?
- [ ] **Abstraction Reality**: Are my abstractions used in multiple places?
- [ ] **Dependency Reality**: Did I add dependencies that could be avoided?
- [ ] **Test Reality**: Are my tests more complex than the code?
- [ ] **Documentation Reality**: Does this need more documentation than code?

#### Completion Reality Check
- [ ] **Final Simplicity**: Could a junior developer understand this immediately?
- [ ] **Alternative Reality**: Is there a simpler solution I missed?
- [ ] **Future Reality**: Will this help or hurt future changes?
- [ ] **Deletion Reality**: Could I delete 30% of this code and still work?

### 🔒 PROGRESSIVE COMPLEXITY ENFORCEMENT

**ESCALATING MEASURES FOR COMPLEXITY CONTROL**

#### Level 1: Automatic Simplification (SIMPLE problems)
- **Auto-apply**: Existing patterns and minimal changes
- **No user interaction**: Proceed with simplest solution
- **Documentation**: Single-line explanation of approach

#### Level 2: Justified Complexity (MEDIUM problems)
- **Required justification**: "This complexity is needed because..."
- **Alternative proposal**: "Simpler alternative would be..."
- **Impact assessment**: "This affects [specific modules/files]"
- **User opt-out**: "Reply 'simple' for minimal approach instead"

#### Level 3: Explicit Approval (COMPLEX problems)
- **Mandatory pause**: Stop and request approval before proceeding
- **Detailed breakdown**: Full implementation plan with complexity costs
- **Simple alternative**: Always provide a simpler option
- **User consent**: Require explicit "proceed with complex solution"

#### Level 4: Complexity Budget (Project-wide)
- **Track complexity debt**: Maintain running total of complex solutions
- **Budget limits**: Maximum 3 complex solutions per project
- **Require cleanup**: Must simplify existing code before adding complexity
- **Audit requirement**: Review all complex solutions monthly

### 🎛️ USER OVERRIDE MECHANISM

**EXPLICIT CONTROLS FOR INTENTIONAL COMPLEXITY**

#### Override Commands
```yaml
# User can explicitly request complex solutions
user_override:
  complexity_mode: "simple"        # simple | justified | complex | unrestricted
  pattern_enforcement: "strict"    # strict | relaxed | disabled
  reality_checks: "enabled"       # enabled | warnings | disabled
  auto_simplify: "aggressive"     # aggressive | moderate | minimal
```

#### Override Scenarios
**"I need the complex solution"**: Bypass blockers for specific request
**"Disable simplicity checks"**: Temporarily allow over-engineering
**"Performance critical"**: Override for optimization requirements
**"Future-proofing required"**: Allow abstractions for known future needs

#### Override Documentation
- **Justification required**: Why complexity is necessary
- **Complexity budget**: Tracks against project complexity limits
- **Review reminder**: Scheduled cleanup/simplification review
- **Rollback plan**: How to simplify if complexity proves unnecessary

### 🚨 COMPLEXITY VIOLATION RESPONSES

**AUTOMATED RESPONSES TO OVER-ENGINEERING**

#### Detection Triggers
- **Abstraction without multiple use cases**: Auto-suggest inline implementation
- **Deep inheritance**: Propose composition alternative
- **Excessive configuration**: Suggest convention over configuration
- **Premature optimization**: Request performance benchmarks first
- **Gold-plating**: Strip to MVP and ask for explicit feature requests

#### Violation Response Workflow
1. **Immediate stop**: Halt implementation at violation point
2. **Simplification proposal**: Offer concrete simpler alternative
3. **User choice**: Simple solution vs. justified complexity
4. **Implementation**: Proceed with chosen approach
5. **Documentation**: Record complexity decision and rationale

## 🚨 MANDATORY FILE CREATION CONSTRAINTS

**ZERO TOLERANCE FOR UNNECESSARY FILE PROLIFERATION!**

### Core File Creation Principles
- **NEVER create new files unless absolutely critical for core functionality**
- **ALWAYS consolidate related content into existing files**
- **MAXIMUM 5 new files per feature implementation**
- **MANDATORY justification required for any new file creation**

### Enforced File Creation Hierarchy
1. **FIRST**: Edit existing files to add functionality
2. **SECOND**: Consolidate multiple related concepts into single files
3. **THIRD**: Use progressive disclosure within existing files
4. **LAST RESORT**: Create new files only if impossible to avoid

### File Creation Quality Gates
Before creating ANY new file, you MUST:
- [ ] Verify no existing file can be extended
- [ ] Confirm consolidation is impossible
- [ ] Document why existing patterns don't work
- [ ] Get explicit user approval for new files

## 📚 DOCUMENTATION MINIMALISM MANDATE

### Single Source of Truth Principle
**ELIMINATE DOCUMENTATION DUPLICATION AND PROLIFERATION**

- **ONE comprehensive file per major topic maximum**
- **Embed examples within primary documentation**
- **Use progressive disclosure sections, not separate files**
- **Maximum documentation hierarchy: 3 levels deep**

### Forbidden Documentation Patterns
❌ **NEVER create**: Multiple README files
❌ **NEVER create**: Separate example files
❌ **NEVER create**: Topic-specific sub-documentation
❌ **NEVER create**: Tutorial series as separate files

## 🚨 AUTOMATED CHECKS ARE MANDATORY

**ALL hook issues are BLOCKING - EVERYTHING must be ✅ GREEN!**
No errors. No formatting issues. No linting problems. Zero tolerance.
These are not suggestions. Fix ALL issues before continuing.

## CRITICAL WORKFLOW - ALWAYS FOLLOW THIS!

### Research → Plan → Implement

**NEVER JUMP STRAIGHT TO CODING!** Always follow this sequence:

1. **Research**: Explore the codebase, understand existing patterns
2. **Plan**: Create a detailed implementation plan and verify it with me
3. **Implement**: Execute the plan with validation checkpoints

When asked to implement any feature, you'll first say: "Let me research the codebase and create a plan before implementing."

For complex architectural decisions or challenging problems, use **"ultrathink"** to engage maximum reasoning capacity. Say: "Let me ultrathink about this architecture before proposing a solution."

### USE MULTIPLE AGENTS!

*Leverage subagents aggressively* for better results:

- Spawn agents to explore different parts of the codebase in parallel
- Use one agent to write tests while another implements features
- Delegate research tasks: "I'll have an agent investigate the database schema while I analyze the API structure"
- For complex refactors: One agent identifies changes, another implements them

Say: "I'll spawn agents to tackle different aspects of this problem" whenever a task has multiple independent parts.

### 🎛️ USER-CONTROLLED VERBOSITY SYSTEM

**Let users choose their complexity level:**

```yaml
# User verbosity preferences (configurable)
claude_config:
  verbosity_level: "minimal"  # minimal | standard | comprehensive
  file_generation: "conservative"  # conservative | balanced | permissive
  documentation_style: "consolidated"  # consolidated | detailed | extensive
```

#### Verbosity Level Behaviors

**Minimal Mode (Default)**:
- Single files for major topics
- Essential functionality only
- No separate example files (embed examples)
- Maximum 10 total new files per project

**Standard Mode**:
- Moderate file organization
- Core + some advanced functionality
- Limited separate files when justified
- Maximum 25 total new files per project

**Comprehensive Mode**:
- Full file organization when explicitly requested
- All functionality exposed
- Separate files allowed with user approval
- Maximum 50 total new files per project

### Reality Checkpoints

**Stop and validate** at these moments:

- After implementing a complete feature
- Before starting a new major component
- When something feels wrong
- Before declaring "done"
- **WHEN HOOKS FAIL WITH ERRORS** ❌

Run: `make fmt && make test && make lint`

> Why: You can lose track of what's actually working. These checkpoints prevent cascading failures.

## 🔧 TEMPLATE CONSOLIDATION MANDATE

### Template Inheritance System
**ELIMINATE TEMPLATE DUPLICATION THROUGH SMART INHERITANCE**

- **Base templates only**: Maximum 3 base templates per language
- **Composition over creation**: Combine templates, don't duplicate
- **Parameterized templates**: Use variables instead of separate files
- **Conditional sections**: Use templating logic, not file variants

### Template File Limits
- **Languages**: 1 base template + 1 enhanced template maximum
- **Frameworks**: Inherit from language base, add minimal extensions
- **Workflows**: Single configurable template with parameters
- **Commands**: Consolidate related commands into single template

## 🔍 PROGRESSIVE DISCLOSURE BY DEFAULT

### On-Demand Content Generation
**GENERATE CONTENT WHEN NEEDED, NOT UPFRONT**

- **Default behavior**: Show minimal interface, expand on request
- **Contextual revelation**: Present details based on user actions
- **Just-in-time documentation**: Generate specific help when requested
- **Usage-driven expansion**: Create content based on actual need

### Progressive Interface Rules
- **Initial view**: Core functionality only (80/20 rule)
- **Expansion triggers**: User-initiated or context-driven
- **Content layering**: Basic → Intermediate → Advanced on demand
- **Memory optimization**: Cache frequently accessed, purge unused

## 🛡️ MANDATORY FILE PROLIFERATION QUALITY GATES

### Pre-Creation Validation Pipeline
**EVERY FILE CREATION MUST PASS ALL GATES**

#### Gate 1: Necessity Validation
- [ ] Functionality impossible without new file
- [ ] No existing file can accommodate content
- [ ] Consolidation approaches exhausted
- [ ] User explicitly requests separate file

#### Gate 2: Maintenance Impact Assessment
- [ ] File adds <10% to total project complexity
- [ ] Clear ownership and update responsibility
- [ ] Integration with existing files validated
- [ ] Removal/consolidation path documented

#### Gate 3: User Experience Impact
- [ ] Navigation complexity not increased
- [ ] Cognitive load impact measured as acceptable
- [ ] File discovery mechanisms sufficient
- [ ] User workflow improvement demonstrated

### Automatic Rejection Criteria
❌ **Auto-reject if**:
- File count exceeds verbosity level limits
- Similar content exists elsewhere
- Can be achieved through editing existing files
- No clear maintenance plan exists
- Increases navigation depth unnecessarily

## 🔄 FUNCTIONALITY PRESERVATION REQUIREMENTS

### Backward Compatibility Guarantees
**ZERO FUNCTIONALITY LOSS DURING FILE CONSOLIDATION**

- **All existing commands**: Must work with consolidated structure
- **Template functionality**: Preserved through inheritance/composition
- **User workflows**: Maintained through intelligent redirects
- **Integration points**: Updated automatically during consolidation

## 📂 INTELLIGENT FOLDER ORGANIZATION

### Mild Organization Principles
**BALANCED CATEGORIZATION - NOT TOO AGGRESSIVE**

- **Maximum 3 folder levels** (respecting cognitive load limits)
- **Minimum 3 similar files** before creating folders
- **Framework-aware organization** respecting ecosystem conventions
- **User override capability** for all organization decisions

### Semantic Categorization Rules

#### Automatic Folder Creation Triggers
- **Tests**: Files ending in .test, .spec, or in __tests__ → tests/
- **Configuration**: Config files, .env, settings → config/
- **Utilities**: Helper functions, shared code → utils/
- **Documentation**: .md files (except README) → docs/

#### Content-Based Grouping (Mild)
- **Similar imports**: Files importing same dependencies → consider grouping
- **Naming patterns**: Shared prefixes (use*, *Config, *Helper) → semantic folders
- **Framework detection**: React components → components/, API routes → routes/

#### Folder Creation Limits
- **Maximum 7 items** per folder before suggesting subdivision
- **Respect file creation limits**: Folders count toward 5-file maximum
- **User approval required** for new folder creation
- **Rollback capability** for all organization changes

### Organization Quality Gates
Before creating ANY folder, you MUST:
- [ ] Verify 3+ files would benefit from grouping
- [ ] Confirm folder depth stays ≤3 levels
- [ ] Check framework conventions allow organization
- [ ] Get explicit user approval for folder creation

### Forbidden Organization Patterns
❌ **NEVER create**: Folders deeper than 3 levels
❌ **NEVER organize**: Single files (exception: framework requirements)
❌ **NEVER separate**: Tightly coupled files
❌ **NEVER override**: Framework-mandated structures

### Similarity Detection Rules
**Reasonable Similarity Thresholds for Grouping:**

#### High Similarity (75-90%) → Same Folder
- Files with shared function signatures
- Similar import patterns and dependencies
- Matching naming conventions (prefixes/suffixes)
- Related business domain terminology

#### Medium Similarity (50-75%) → Suggest Grouping
- Related functionality but different implementation
- Shared framework patterns (components, hooks, services)
- Similar file types with related purposes
- Common configuration or utility patterns

#### Low Similarity (<50%) → Keep Separate
- Different domains or purposes
- Unrelated functionality
- Different architectural layers
- Independent utility functions

### Framework-Aware Organization
**Respect Established Ecosystem Patterns:**

- **React/Next.js**: components/, pages/, hooks/, utils/
- **Vue.js**: components/, views/, composables/, utils/
- **Angular**: components/, services/, modules/, pipes/
- **Express/Node.js**: routes/, middleware/, controllers/, models/
- **Django**: models/, views/, templates/, static/
- **FastAPI/Flask**: routes/, models/, schemas/, utils/

### 🚨 CRITICAL: Hook Failures Are BLOCKING















<<<<<<< HEAD



# ========== CLAUDE FLOW TEMPLATE ==========
# Auto-updated: 2025-08-10 18:15:20
=======
# ========== CLAUDE FLOW TEMPLATE ==========
# Auto-updated: 2025-08-07 00:23:22
>>>>>>> 0b273d2f

# Development Partnership

We're building production-quality code together. Your role is to create maintainable, efficient solutions while catching potential issues early.

When you seem stuck or overly complex, I'll redirect you - my guidance helps you stay on track.

## 🚨 MANDATORY COMPLEXITY TRIAGE SYSTEM

**ZERO TOLERANCE FOR OVER-ENGINEERING! CATEGORIZE BEFORE SOLVING!**

### Complexity Classification (MANDATORY FIRST STEP)
Before implementing ANY solution, you MUST categorize the problem:

#### 🟢 SIMPLE (Default Response)
- **Single file changes** or basic functionality
- **Existing patterns** can be reused
- **Direct implementation** without architectural changes
- **Time estimate**: < 30 minutes

**Required Response**: Minimal solution using existing patterns

#### 🟡 MEDIUM (Requires Justification)
- **Multiple file coordination** needed
- **New patterns** required but within existing architecture
- **Limited scope** impact (1-2 modules)
- **Time estimate**: 30 minutes - 2 hours

**Required Response**: Justify complexity, propose simple alternative first

#### 🔴 COMPLEX (Requires User Approval)
- **Architectural changes** or new abstractions
- **System-wide impact** (3+ modules affected)
- **New dependencies** or paradigm shifts
- **Time estimate**: > 2 hours

**Required Response**: Get explicit user approval: "This requires complex changes affecting [X]. Proceed? Simple alternative: [Y]"

### 🚨 HARD OVER-ENGINEERING BLOCKERS

**ABSOLUTE CONSTRAINTS - NO EXCEPTIONS WITHOUT USER OVERRIDE**

#### Architectural Over-Engineering Blockers
❌ **FORBIDDEN**: Creating abstractions for single use cases
❌ **FORBIDDEN**: Adding layers without concrete need (3+ real use cases)
❌ **FORBIDDEN**: Implementing patterns "for future flexibility"
❌ **FORBIDDEN**: Creating frameworks within applications
❌ **FORBIDDEN**: Over-modularizing simple functionality

#### Code Pattern Blockers
❌ **FORBIDDEN**: Factory patterns for <3 variants
❌ **FORBIDDEN**: Observer patterns for simple callbacks
❌ **FORBIDDEN**: Strategy patterns for <4 strategies
❌ **FORBIDDEN**: Repository patterns for single data source
❌ **FORBIDDEN**: Dependency injection for <3 dependencies

#### File Structure Blockers
❌ **FORBIDDEN**: Folders for <3 related files
❌ **FORBIDDEN**: Separate config files for simple settings
❌ **FORBIDDEN**: Interface files with single implementation
❌ **FORBIDDEN**: Utility classes for single functions
❌ **FORBIDDEN**: Service layers for simple CRUD operations

### 🔍 MANDATORY COMPLEXITY REALITY CHECKS

**STOP AND ANSWER THESE BEFORE CONTINUING**

#### Pre-Implementation Reality Check
- [ ] **Simplicity Test**: Can this be solved with <10 lines of code changes?
- [ ] **Existing Pattern Test**: Does an existing pattern solve 80% of this?
- [ ] **YAGNI Test**: Am I solving problems that don't exist yet?
- [ ] **User Value Test**: Does this complexity directly benefit the user?
- [ ] **Maintenance Test**: Will this be easy to understand in 6 months?

#### Implementation Reality Check (Mid-Point)
- [ ] **Line Count Reality**: Am I writing more code than necessary?
- [ ] **Abstraction Reality**: Are my abstractions used in multiple places?
- [ ] **Dependency Reality**: Did I add dependencies that could be avoided?
- [ ] **Test Reality**: Are my tests more complex than the code?
- [ ] **Documentation Reality**: Does this need more documentation than code?

#### Completion Reality Check
- [ ] **Final Simplicity**: Could a junior developer understand this immediately?
- [ ] **Alternative Reality**: Is there a simpler solution I missed?
- [ ] **Future Reality**: Will this help or hurt future changes?
- [ ] **Deletion Reality**: Could I delete 30% of this code and still work?

### 🔒 PROGRESSIVE COMPLEXITY ENFORCEMENT

**ESCALATING MEASURES FOR COMPLEXITY CONTROL**

#### Level 1: Automatic Simplification (SIMPLE problems)
- **Auto-apply**: Existing patterns and minimal changes
- **No user interaction**: Proceed with simplest solution
- **Documentation**: Single-line explanation of approach

#### Level 2: Justified Complexity (MEDIUM problems)
- **Required justification**: "This complexity is needed because..."
- **Alternative proposal**: "Simpler alternative would be..."
- **Impact assessment**: "This affects [specific modules/files]"
- **User opt-out**: "Reply 'simple' for minimal approach instead"

#### Level 3: Explicit Approval (COMPLEX problems)
- **Mandatory pause**: Stop and request approval before proceeding
- **Detailed breakdown**: Full implementation plan with complexity costs
- **Simple alternative**: Always provide a simpler option
- **User consent**: Require explicit "proceed with complex solution"

#### Level 4: Complexity Budget (Project-wide)
- **Track complexity debt**: Maintain running total of complex solutions
- **Budget limits**: Maximum 3 complex solutions per project
- **Require cleanup**: Must simplify existing code before adding complexity
- **Audit requirement**: Review all complex solutions monthly

### 🎛️ USER OVERRIDE MECHANISM

**EXPLICIT CONTROLS FOR INTENTIONAL COMPLEXITY**

#### Override Commands
```yaml
# User can explicitly request complex solutions
user_override:
  complexity_mode: "simple"        # simple | justified | complex | unrestricted
  pattern_enforcement: "strict"    # strict | relaxed | disabled
  reality_checks: "enabled"       # enabled | warnings | disabled
  auto_simplify: "aggressive"     # aggressive | moderate | minimal
```

#### Override Scenarios
**"I need the complex solution"**: Bypass blockers for specific request
**"Disable simplicity checks"**: Temporarily allow over-engineering
**"Performance critical"**: Override for optimization requirements
**"Future-proofing required"**: Allow abstractions for known future needs

#### Override Documentation
- **Justification required**: Why complexity is necessary
- **Complexity budget**: Tracks against project complexity limits
- **Review reminder**: Scheduled cleanup/simplification review
- **Rollback plan**: How to simplify if complexity proves unnecessary

### 🚨 COMPLEXITY VIOLATION RESPONSES

**AUTOMATED RESPONSES TO OVER-ENGINEERING**

#### Detection Triggers
- **Abstraction without multiple use cases**: Auto-suggest inline implementation
- **Deep inheritance**: Propose composition alternative
- **Excessive configuration**: Suggest convention over configuration
- **Premature optimization**: Request performance benchmarks first
- **Gold-plating**: Strip to MVP and ask for explicit feature requests

#### Violation Response Workflow
1. **Immediate stop**: Halt implementation at violation point
2. **Simplification proposal**: Offer concrete simpler alternative
3. **User choice**: Simple solution vs. justified complexity
4. **Implementation**: Proceed with chosen approach
5. **Documentation**: Record complexity decision and rationale

## 🚨 MANDATORY FILE CREATION CONSTRAINTS

**ZERO TOLERANCE FOR UNNECESSARY FILE PROLIFERATION!**

### Core File Creation Principles
- **NEVER create new files unless absolutely critical for core functionality**
- **ALWAYS consolidate related content into existing files**
- **MAXIMUM 5 new files per feature implementation**
- **MANDATORY justification required for any new file creation**

### Enforced File Creation Hierarchy
1. **FIRST**: Edit existing files to add functionality
2. **SECOND**: Consolidate multiple related concepts into single files
3. **THIRD**: Use progressive disclosure within existing files
4. **LAST RESORT**: Create new files only if impossible to avoid

### File Creation Quality Gates
Before creating ANY new file, you MUST:
- [ ] Verify no existing file can be extended
- [ ] Confirm consolidation is impossible
- [ ] Document why existing patterns don't work
- [ ] Get explicit user approval for new files

## 📚 DOCUMENTATION MINIMALISM MANDATE

### Single Source of Truth Principle
**ELIMINATE DOCUMENTATION DUPLICATION AND PROLIFERATION**

- **ONE comprehensive file per major topic maximum**
- **Embed examples within primary documentation**
- **Use progressive disclosure sections, not separate files**
- **Maximum documentation hierarchy: 3 levels deep**

### Forbidden Documentation Patterns
❌ **NEVER create**: Multiple README files
❌ **NEVER create**: Separate example files
❌ **NEVER create**: Topic-specific sub-documentation
❌ **NEVER create**: Tutorial series as separate files

## 🚨 AUTOMATED CHECKS ARE MANDATORY

**ALL hook issues are BLOCKING - EVERYTHING must be ✅ GREEN!**
No errors. No formatting issues. No linting problems. Zero tolerance.
These are not suggestions. Fix ALL issues before continuing.

## CRITICAL WORKFLOW - ALWAYS FOLLOW THIS!

### Research → Plan → Implement

**NEVER JUMP STRAIGHT TO CODING!** Always follow this sequence:

1. **Research**: Explore the codebase, understand existing patterns
2. **Plan**: Create a detailed implementation plan and verify it with me
3. **Implement**: Execute the plan with validation checkpoints

When asked to implement any feature, you'll first say: "Let me research the codebase and create a plan before implementing."

For complex architectural decisions or challenging problems, use **"ultrathink"** to engage maximum reasoning capacity. Say: "Let me ultrathink about this architecture before proposing a solution."

### USE MULTIPLE AGENTS!

*Leverage subagents aggressively* for better results:

- Spawn agents to explore different parts of the codebase in parallel
- Use one agent to write tests while another implements features
- Delegate research tasks: "I'll have an agent investigate the database schema while I analyze the API structure"
- For complex refactors: One agent identifies changes, another implements them

Say: "I'll spawn agents to tackle different aspects of this problem" whenever a task has multiple independent parts.

### 🎛️ USER-CONTROLLED VERBOSITY SYSTEM

**Let users choose their complexity level:**

```yaml
# User verbosity preferences (configurable)
claude_config:
  verbosity_level: "minimal"  # minimal | standard | comprehensive
  file_generation: "conservative"  # conservative | balanced | permissive
  documentation_style: "consolidated"  # consolidated | detailed | extensive
```

#### Verbosity Level Behaviors

**Minimal Mode (Default)**:
- Single files for major topics
- Essential functionality only
- No separate example files (embed examples)
- Maximum 10 total new files per project

**Standard Mode**:
- Moderate file organization
- Core + some advanced functionality
- Limited separate files when justified
- Maximum 25 total new files per project

**Comprehensive Mode**:
- Full file organization when explicitly requested
- All functionality exposed
- Separate files allowed with user approval
- Maximum 50 total new files per project

### Reality Checkpoints

**Stop and validate** at these moments:

- After implementing a complete feature
- Before starting a new major component
- When something feels wrong
- Before declaring "done"
- **WHEN HOOKS FAIL WITH ERRORS** ❌

Run: `make fmt && make test && make lint`

> Why: You can lose track of what's actually working. These checkpoints prevent cascading failures.

## 🔧 TEMPLATE CONSOLIDATION MANDATE

### Template Inheritance System
**ELIMINATE TEMPLATE DUPLICATION THROUGH SMART INHERITANCE**

- **Base templates only**: Maximum 3 base templates per language
- **Composition over creation**: Combine templates, don't duplicate
- **Parameterized templates**: Use variables instead of separate files
- **Conditional sections**: Use templating logic, not file variants

### Template File Limits
- **Languages**: 1 base template + 1 enhanced template maximum
- **Frameworks**: Inherit from language base, add minimal extensions
- **Workflows**: Single configurable template with parameters
- **Commands**: Consolidate related commands into single template

## 🔍 PROGRESSIVE DISCLOSURE BY DEFAULT

### On-Demand Content Generation
**GENERATE CONTENT WHEN NEEDED, NOT UPFRONT**

- **Default behavior**: Show minimal interface, expand on request
- **Contextual revelation**: Present details based on user actions
- **Just-in-time documentation**: Generate specific help when requested
- **Usage-driven expansion**: Create content based on actual need

### Progressive Interface Rules
- **Initial view**: Core functionality only (80/20 rule)
- **Expansion triggers**: User-initiated or context-driven
- **Content layering**: Basic → Intermediate → Advanced on demand
- **Memory optimization**: Cache frequently accessed, purge unused

## 🛡️ MANDATORY FILE PROLIFERATION QUALITY GATES

### Pre-Creation Validation Pipeline
**EVERY FILE CREATION MUST PASS ALL GATES**

#### Gate 1: Necessity Validation
- [ ] Functionality impossible without new file
- [ ] No existing file can accommodate content
- [ ] Consolidation approaches exhausted
- [ ] User explicitly requests separate file

#### Gate 2: Maintenance Impact Assessment
- [ ] File adds <10% to total project complexity
- [ ] Clear ownership and update responsibility
- [ ] Integration with existing files validated
- [ ] Removal/consolidation path documented

#### Gate 3: User Experience Impact
- [ ] Navigation complexity not increased
- [ ] Cognitive load impact measured as acceptable
- [ ] File discovery mechanisms sufficient
- [ ] User workflow improvement demonstrated

### Automatic Rejection Criteria
❌ **Auto-reject if**:
- File count exceeds verbosity level limits
- Similar content exists elsewhere
- Can be achieved through editing existing files
- No clear maintenance plan exists
- Increases navigation depth unnecessarily

## 🔄 FUNCTIONALITY PRESERVATION REQUIREMENTS

### Backward Compatibility Guarantees
**ZERO FUNCTIONALITY LOSS DURING FILE CONSOLIDATION**

- **All existing commands**: Must work with consolidated structure
- **Template functionality**: Preserved through inheritance/composition
- **User workflows**: Maintained through intelligent redirects
- **Integration points**: Updated automatically during consolidation

## 📂 INTELLIGENT FOLDER ORGANIZATION

### Mild Organization Principles
**BALANCED CATEGORIZATION - NOT TOO AGGRESSIVE**

- **Maximum 3 folder levels** (respecting cognitive load limits)
- **Minimum 3 similar files** before creating folders
- **Framework-aware organization** respecting ecosystem conventions
- **User override capability** for all organization decisions

### Semantic Categorization Rules

#### Automatic Folder Creation Triggers
- **Tests**: Files ending in .test, .spec, or in __tests__ → tests/
- **Configuration**: Config files, .env, settings → config/
- **Utilities**: Helper functions, shared code → utils/
- **Documentation**: .md files (except README) → docs/

#### Content-Based Grouping (Mild)
- **Similar imports**: Files importing same dependencies → consider grouping
- **Naming patterns**: Shared prefixes (use*, *Config, *Helper) → semantic folders
- **Framework detection**: React components → components/, API routes → routes/

#### Folder Creation Limits
- **Maximum 7 items** per folder before suggesting subdivision
- **Respect file creation limits**: Folders count toward 5-file maximum
- **User approval required** for new folder creation
- **Rollback capability** for all organization changes

### Organization Quality Gates
Before creating ANY folder, you MUST:
- [ ] Verify 3+ files would benefit from grouping
- [ ] Confirm folder depth stays ≤3 levels
- [ ] Check framework conventions allow organization
- [ ] Get explicit user approval for folder creation

### Forbidden Organization Patterns
❌ **NEVER create**: Folders deeper than 3 levels
❌ **NEVER organize**: Single files (exception: framework requirements)
❌ **NEVER separate**: Tightly coupled files
❌ **NEVER override**: Framework-mandated structures

### Similarity Detection Rules
**Reasonable Similarity Thresholds for Grouping:**

#### High Similarity (75-90%) → Same Folder
- Files with shared function signatures
- Similar import patterns and dependencies
- Matching naming conventions (prefixes/suffixes)
- Related business domain terminology

#### Medium Similarity (50-75%) → Suggest Grouping
- Related functionality but different implementation
- Shared framework patterns (components, hooks, services)
- Similar file types with related purposes
- Common configuration or utility patterns

#### Low Similarity (<50%) → Keep Separate
- Different domains or purposes
- Unrelated functionality
- Different architectural layers
- Independent utility functions

### Framework-Aware Organization
**Respect Established Ecosystem Patterns:**

- **React/Next.js**: components/, pages/, hooks/, utils/
- **Vue.js**: components/, views/, composables/, utils/
- **Angular**: components/, services/, modules/, pipes/
- **Express/Node.js**: routes/, middleware/, controllers/, models/
- **Django**: models/, views/, templates/, static/
- **FastAPI/Flask**: routes/, models/, schemas/, utils/

## 🚫 ENHANCED PACKAGE POLICY

**STRICT PROHIBITION ON ENHANCED PACKAGE USAGE**

Don't use any enhanced package. Either merge the original file with the enhanced file, or replace the original files with the enhanced files.

### 🚨 CRITICAL: Hook Failures Are BLOCKING<|MERGE_RESOLUTION|>--- conflicted
+++ resolved
@@ -433,16 +433,8 @@
 
 
 
-<<<<<<< HEAD
-
-
-
 # ========== CLAUDE FLOW TEMPLATE ==========
 # Auto-updated: 2025-08-10 18:15:20
-=======
-# ========== CLAUDE FLOW TEMPLATE ==========
-# Auto-updated: 2025-08-07 00:23:22
->>>>>>> 0b273d2f
 
 # Development Partnership
 
